--- conflicted
+++ resolved
@@ -16,11 +16,7 @@
     - source activate testenv
     - |
       if [[ "${PYTHON_VERSION}" == "3.6" ]]; then
-<<<<<<< HEAD
-        pip install numpy==1.15.4 matplotlib scipy==1.0.1 scikit-learn==0.19.1 pandas==0.25.3;
-=======
         pip install numpy==1.15.4 matplotlib scipy==1.0 scikit-learn==0.20.4 pandas==0.25.3;
->>>>>>> 4f3c5850
         pip install mne==0.18.2 PyWavelets==1.0.3 tqdm download;
       fi;
     - |
